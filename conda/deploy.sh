--- conflicted
+++ resolved
@@ -1,11 +1,7 @@
 #!/bin/bash -x
 set -e
 export PATH="$HOME/miniconda/bin:$PATH"
-PKGS=$(conda build -c terhorst -c conda-forge -c bioconda conda --output)
-<<<<<<< HEAD
 PKGS=$(cat .packages)
-=======
->>>>>>> b4a12201
 anaconda -t $ANACONDA_TOKEN upload --force $PKGS
 
 # Next, pull uploaded pkg and create a binary installed
