--- conflicted
+++ resolved
@@ -4,10 +4,5 @@
 PKGS=$(cat .packages)
 anaconda -t $ANACONDA_TOKEN upload --force $PKGS
 
-<<<<<<< HEAD
-# Next, pull uploaded pkg and create a binary installed
-constructor conda
-=======
 # Next, pull uploaded pkg and create a binary
-constructor conda -v
->>>>>>> 10bbc209
+constructor conda -v