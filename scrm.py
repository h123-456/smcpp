from __future__ import division
import bitarray
import numpy as np
import math
import os
import sh
from subprocess import check_output
import subprocess
import itertools
import logging
import sys

from Bio import Phylo
from cStringIO import StringIO
import networkx as nx

import util

logger = logging.getLogger(__name__)
scrm = sh.Command(os.environ['SCRM_PATH'])

# Stuff related to posterior decoding
# Format trees
def tree_obs_iter(l1, l2, trees):
    fs = frozenset([l1, l2])
    for sec, d in trees:
        for i in range(sec):
            yield d[fs]

def true_hidden_states(trees, distinguished_lineages):
    tb = []
    M = len(hs) - 1
    for block in util.grouper(tree_obs_iter(trees), block_size):
        a = np.zeros([M, 1])
        c = Counter(block)
        s = sum(c.values())
        for k in c:
            ip = np.searchsorted(hs, k) - 1
            a[ip] = 1. * c[k] / s
        tb.append(a)
    return np.array(tb).T

def splitter(_iter, key="//"):
    def f(line):
        if line.strip() == key:
            f.i += 1
        return f.i
    f.i = 0
    for (k, subiter) in itertools.groupby(_iter, f):
        yield (k, (line for line in subiter if line.strip() != key))

def demography_from_params(params, t0=0.0, t1=np.inf):
    demography = []
    t0 /= 2.0
    t1 /= 2.0
    if t0 > 0.0:
        demography += ['-eN', 0.0, 1e10, '-eN', t0, 1.0]
    ct = 0.0
    z = list(zip(*params))
    for ai, bi, si in z[:-1]:
<<<<<<< HEAD
        si2 = si * 0.5
        beta = (ai - bi) / si2
        if t0 < ct < t1:
            demography += ['-eN', ct, np.exp(ai)]
            if beta != 0.0:
                demography += ['-eG', ct, beta]
        ct += si2
    if t0 < ct < t1:
        demography += ['-eN', ct, np.exp(z[-1][0])]
    if t1 < np.inf:
        demography += ['-eN', t1, 1e-8]
=======
        beta = (np.log(ai) - np.log(bi)) / si
        demography += ['-eN', ct, ai]
        if beta != 0.0:
            demography += ['-eG', ct, beta]
        ct += si
    demography += ['-eN', ct, z[-1][0]]
>>>>>>> ce90aa4a
    return demography

def print_data_stats(positions, haps):
    gaps = positions[1:] - positions[:-1]
    print("Minimum gap: %d" % np.min(gaps))
    print("Average gap: %d" % np.mean(gaps))
    print("# seg. sites: %d" % gaps.shape[0])
    i = np.argmin(gaps)
    print(positions[(i-3):(i+3)])

def newick_to_dists(newick, leaves=None):
    tree = Phylo.to_networkx(Phylo.read(StringIO(newick), "newick"))
    ldict = {node.name: node for node in tree.nodes() if node.name}
    if leaves:
        ldict = {k: v for k, v in ldict.items() if k in leaves}
    dsts = {}
    all_dsts = nx.shortest_path_length(tree, weight='weight')
    for n1, n2 in itertools.combinations(ldict, 2):
        dsts[frozenset([int(n1) - 1, int(n2) - 1])] = all_dsts[ldict[n1]][ldict[n2]] / 2.0
    return dsts

def parse_scrm(n, L, output, include_trees):
    coal_times = []
    ts = 0
    for line in output:
        if line.startswith("segsites"):
            break
        if not include_trees:
            continue
        l = line.strip()
        k = l.index("(") - 1
        span = int(l[1:k])
        ts += span
        dsts = newick_to_dists(l[k:])
        coal_times.append((span, dsts))
    positions = next(output).strip()
    if positions:
        positions = (L * np.array([float(x) for x in positions.split(" ")[1:]])).astype('int')
        # ignore trailing newline
        haps = [bitarray.bitarray(str(line).strip()) for line in output if line.strip()] 
        ret = (L, positions, haps)
        if include_trees:
            ret += (coal_times,)
        return ret
    return None

def simulate(n, N0, theta, rho, L, demography=[], include_coalescence_times=False):
    r = 4 * N0 * rho * (L - 1)
    t = 4 * N0 * theta * L
    args = [n, 1, '-p', int(math.log10(L)) + 1, '-t', t, '-r', r, L, '-l', 
            1000, '-seed', np.random.randint(0, sys.maxint)] + demography
    if include_coalescence_times:
        args.append("-T")
    output = scrm(*args, _iter=True)
    cmd_line, seed, _, _ = [line.strip() for line in itertools.islice(output, 4)]
    return parse_scrm(n, L, output, include_coalescence_times)

def distinguished_sfs(n, M, N0, theta, demography, t0=0.0, t1=np.inf):
    t = 4 * N0 * theta
    args = [n, M, '-t', t] + demography
    if t0 > 0.0 or t1 < np.inf:
        args.append("-T")
    cmd = os.environ['SCRM_PATH'] + " " + " ".join(map(str, args))
    output = scrm(*args, _iter=True)
    avgsfs = np.zeros([3, n - 1], dtype=float)
    fs = frozenset([0, 1])
    m = 0
    for k, lines in splitter(output):
        if k == 0:
            continue
        sfs = np.zeros([3, n - 1], dtype=float)
        if t0 > 0.0 or t1 < np.inf:
            newick = next(lines)
            d12 = newick_to_dists(newick, "12")[fs]
            if not t0 < d12 < t1:
                continue
        m += 1
        ss = next(lines)
        segsites = int(ss.strip().split(" ")[1])
        if segsites == 0:
            avgsfs[0, 0] += 1
            continue
        next(lines) # positions
        bits = np.array([[int(x) for x in line.strip()] for line in lines if line.strip()])
        assert (n, segsites) == bits.shape
        for col in range(segsites):
            sfs[bits[:2, col].sum(), bits[2:, col].sum()] += 1
        avgsfs += sfs
    print(m, M)
    avgsfs /= m
    return avgsfs

def sfs(n, M, N0, theta, demography):
    t = 4 * N0 * theta
    args = [n, M, '-t', t, '-oSFS'] + demography
    cmd = os.environ['SCRM_PATH'] + " " + " ".join(map(str, args))
    output = check_output(
            """%s | grep SFS | tail -n+2 | cut -f2- -d' ' | Rscript -e 'cat(colSums(read.table(file("stdin"))))'""" % cmd, shell=True)
    ret = np.array([float(x) for x in output.split()])
    assert ret.shape == (n - 1,)
    ret = np.append([M - ret.sum(),], ret)
    assert ret.sum() == M
    return ret

def hmm_data_format(dataset, distinguished_cols):
    # Convert a dataset generated by simulate() to 
    # the format accepted by the inference code
    ret = []
    p = 0
    L, positions, haps = dataset[:3]
    for i, pos in enumerate(positions):
        pp = pos - p
        if pp == 0:
            logger.warn("Tri-allelic site at position %d; ignoring" % pos)
            continue
        if pp > 1:
            ret.append([pp - 1, 0, 0])
        d = sum([haps[c][i] for c in distinguished_cols])
        t = sum([h[i] for h in haps])
        ret.append([1, d, t - d])
        p = pos
    if L > pos:
        ret.append([L - pos, 0, 0])
    return np.array(ret, dtype=np.int32)

if __name__ == "__main__":
    L = 1000000
    data = simulate(50, 10000.0, 1e-8, 1e-8, L, ['-n', 1, 1])
    hmmd = hmm_data_format(data, (0, 1))<|MERGE_RESOLUTION|>--- conflicted
+++ resolved
@@ -49,35 +49,17 @@
     for (k, subiter) in itertools.groupby(_iter, f):
         yield (k, (line for line in subiter if line.strip() != key))
 
-def demography_from_params(params, t0=0.0, t1=np.inf):
+def demography_from_params(params):
     demography = []
-    t0 /= 2.0
-    t1 /= 2.0
-    if t0 > 0.0:
-        demography += ['-eN', 0.0, 1e10, '-eN', t0, 1.0]
     ct = 0.0
     z = list(zip(*params))
     for ai, bi, si in z[:-1]:
-<<<<<<< HEAD
-        si2 = si * 0.5
-        beta = (ai - bi) / si2
-        if t0 < ct < t1:
-            demography += ['-eN', ct, np.exp(ai)]
-            if beta != 0.0:
-                demography += ['-eG', ct, beta]
-        ct += si2
-    if t0 < ct < t1:
-        demography += ['-eN', ct, np.exp(z[-1][0])]
-    if t1 < np.inf:
-        demography += ['-eN', t1, 1e-8]
-=======
         beta = (np.log(ai) - np.log(bi)) / si
         demography += ['-eN', ct, ai]
         if beta != 0.0:
             demography += ['-eG', ct, beta]
         ct += si
     demography += ['-eN', ct, z[-1][0]]
->>>>>>> ce90aa4a
     return demography
 
 def print_data_stats(positions, haps):
