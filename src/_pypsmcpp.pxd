--- conflicted
+++ resolved
@@ -12,18 +12,13 @@
     cdef double toDouble(const adouble &)
     void init_eigen()
     void fill_jacobian(const adouble &, double*)
-<<<<<<< HEAD
-    void store_matrix[T](const Matrix[T]*, T*)
-=======
     void store_matrix[T](const Matrix[T] *, T*)
->>>>>>> 54acecef
     void store_admatrix(const Matrix[adouble]&, int, double*, double*)
     void doProgress(bool)
 
 ctypedef Matrix[double]* pMatrixD
 ctypedef Matrix[float]* pMatrixF
 ctypedef Matrix[adouble]* pMatrixAd
-ctypedef pair[int, int] pair2int
 
 cdef extern from "inference_manager.h":
     ctypedef vector[vector[double]] ParameterVector
@@ -32,7 +27,7 @@
                 const vector[int*], const vector[double], const int*, const int, 
                 const double, const double, const int)
         void setParams_d(const ParameterVector)
-        void setParams_ad(const ParameterVector, vector[pair2int] derivatives)
+        void setParams_ad(const ParameterVector, vector[pair[int, int]] derivatives)
         void Estep()
         vector[double] loglik(double)
         vector[adouble] Q(double)
@@ -42,24 +37,12 @@
         bool forwardOnly
         bool saveGamma
         double getRegularizer()
-<<<<<<< HEAD
-        vector[pMatrixF] getXisums()
-        vector[pMatrixF] getAlphas()
-        vector[pMatrixF] getBetas()
-        vector[pMatrixF] getGammas()
-=======
         vector[pMatrixF] getGammas()
         vector[pMatrixF] getXisums()
->>>>>>> 54acecef
         vector[pMatrixAd] getBs()
         Matrix[adouble]& getPi()
         Matrix[adouble]& getTransition()
         Matrix[adouble]& getEmission()
-<<<<<<< HEAD
-        Matrix[adouble]& getMaskedEmission()
-        vector[vector[pair[bool, map[pair2int, int]]]] getBlockKeys()
-=======
         vector[vector[pair[bool, map[pair[int, int], int]]]] getBlockKeys()
->>>>>>> 54acecef
     Matrix[T] sfs_cython[T](int, const ParameterVector&, double, double, double)
-    Matrix[T] sfs_cython[T](int, const ParameterVector&, double, double, double, vector[pair2int])+    Matrix[T] sfs_cython[T](int, const ParameterVector&, double, double, double, vector[pair[int, int]])