#ifndef COMMON_H
#define COMMON_H

#include <mutex>
#include <iostream>
#include <vector>
#include <random>
#include <array>
#include <cmath>

// #define EIGEN_USE_MKL_ALL
#include <Eigen/Dense>
#include <unsupported/Eigen/MatrixFunctions>

#include "prettyprint.hpp"

#define AUTODIFF 1
#define EIGEN_NO_AUTOMATIC_RESIZING 1
#define RATE_FUNCTION PiecewiseExponentialRateFunction

#ifdef NDEBUG
#define _DEBUG(x)
#else
#define _DEBUG(x) x
#endif


#if 1
void doProgress(bool);
extern std::mutex mtx;
extern bool do_progress;
#define PROGRESS(x) if (do_progress) { mtx.lock(); std::cout << __FILE__ << ":" << __func__ << x << "... " << std::flush; mtx.unlock(); }
#define PROGRESS_DONE() if (do_progress) { mtx.lock(); std::cout << "done." << std::endl << std::flush; mtx.unlock(); }
#else
#define PROGRESS(x)
#define PROGRESS_DONE()
#endif

// Maximum time (in coalescent units) considered for all integrals and hidden states.
// Technically this is not necessary -- the method works with T_MAX=infinity -- but
// the derivatives and integrals seem a bit more accurate when everything is finite.
const double T_MAX = 15.0;

constexpr long nC2(int n) { return n * (n - 1) / 2; }

template <typename T> using Matrix = Eigen::Matrix<T, Eigen::Dynamic, Eigen::Dynamic>;
template <typename T> using Vector = Eigen::Matrix<T, Eigen::Dynamic, 1>;

template <typename _Scalar, int NX=Eigen::Dynamic, int NY=Eigen::Dynamic>
struct Functor
{
    typedef _Scalar Scalar;
    enum {
        InputsAtCompileTime = NX,
        ValuesAtCompileTime = NY
    };
    typedef Eigen::Matrix<Scalar,InputsAtCompileTime,1> InputType;
    typedef Eigen::Matrix<Scalar,ValuesAtCompileTime,1> ValueType;
    typedef Eigen::Matrix<Scalar,ValuesAtCompileTime,InputsAtCompileTime> JacobianType;

    const int m_inputs, m_values;

    Functor() : m_inputs(InputsAtCompileTime), m_values(ValuesAtCompileTime) {}
    Functor(int inputs, int values) : m_inputs(inputs), m_values(values) {}

    int inputs() const { return m_inputs; }
    int values() const { return m_values; }

    // you should define that in the subclass :
    // //  void operator() (const InputType& x, ValueType* v, JacobianType* _j=0) const;
};

#ifdef AUTODIFF
#include <unsupported/Eigen/AutoDiff>

/*
template <typename T>
class MyAutoDiffScalar : public Eigen::AutoDiffScalar<T>
{
    public:
    typedef typename Eigen::AutoDiffScalar<T>::Scalar Scalar;
    typedef typename Eigen::AutoDiffScalar<T>::DerType DerType;
    MyAutoDiffScalar() {}
    MyAutoDiffScalar(const Scalar &x) : Eigen::AutoDiffScalar<T>(x) {}
    MyAutoDiffScalar(const Scalar &x, const DerType &y) : Eigen::AutoDiffScalar<T>(x, y) {}
    template <typename OtherDerType>
    MyAutoDiffScalar(const Eigen::AutoDiffScalar<OtherDerType>& other) : 
        Eigen::AutoDiffScalar<T>((Scalar)other.value(), 
        other.derivatives().template cast<typename DerType::Scalar>()) {}
};
*/

typedef Eigen::AutoDiffScalar<Eigen::VectorXd> adouble;
inline double toDouble(const adouble &a) { return a.value(); }
inline double toDouble(const double &d) { return d; }

namespace Eigen {
    // Allow for casting of adouble matrices to double
    namespace internal 
    {
        template <>
            struct cast_impl<adouble, float>
            {
<<<<<<< HEAD
                static inline float run(const adouble &x)
                {
                    return (float)x.value();
=======
                static inline double run(const adouble &x)
                {
                    return static_cast<float>(x.value());
>>>>>>> 54acecef
                }
            };
        template <>
            struct cast_impl<adouble, double>
            {
                static inline double run(const adouble &x)
                {
                    return x.value();
                }
            };
    }

// Copied from Eigen's AutoDiffScalar.h
#define EIGEN_AUTODIFF_DECLARE_GLOBAL_UNARY(FUNC,CODE) \
  template<typename DerType> \
  inline const Eigen::AutoDiffScalar<Eigen::CwiseUnaryOp<Eigen::internal::scalar_multiple_op<typename Eigen::internal::traits<typename Eigen::internal::remove_all<DerType>::type>::Scalar>, const typename Eigen::internal::remove_all<DerType>::type> > \
  FUNC(const Eigen::AutoDiffScalar<DerType>& x) { \
    using namespace Eigen; \
    typedef typename Eigen::internal::traits<typename Eigen::internal::remove_all<DerType>::type>::Scalar Scalar; \
    typedef AutoDiffScalar<CwiseUnaryOp<Eigen::internal::scalar_multiple_op<Scalar>, const typename Eigen::internal::remove_all<DerType>::type> > ReturnType; \
    CODE; \
  }

using std::exp;
using std::expm1;
using std::log1p;

EIGEN_AUTODIFF_DECLARE_GLOBAL_UNARY(expm1,
  Scalar expm1x = expm1(x.value());
  Scalar expx = exp(x.value());
  return ReturnType(expm1x, x.derivatives() * expx);
)

EIGEN_AUTODIFF_DECLARE_GLOBAL_UNARY(ceil,
  Scalar ceil = std::ceil(x.value());
  return ReturnType(ceil, x.derivatives() * Scalar(0));
)

EIGEN_AUTODIFF_DECLARE_GLOBAL_UNARY(log1p,
  Scalar log1px = std::log1p(x.value());
  return ReturnType(log1px, x.derivatives() * (Scalar(1) / (Scalar(1) + x.value())));
)

#undef EIGEN_AUTODIFF_DECLARE_GLOBAL_UNARY

};

#else

typedef double adouble;

#endif

template <typename T, typename U>
inline int insertion_point(const T x, const std::vector<U>& ary, int first, int last)
{
   int mid;
    while(first + 1 < last)
    {
        mid = (int)((first + last) / 2);
        if (ary[mid] > x)
            last = mid;
        else    
            first = mid;
    }
    return first;
}

inline double myabs(double a) { return std::abs(a); }
inline adouble myabs(adouble a) { return Eigen::abs(a); }

inline void init_eigen() { Eigen::initParallel(); }
inline void fill_jacobian(const adouble &ll, double* outjac)
{
    Eigen::VectorXd d = ll.derivatives();
    Eigen::Map<Eigen::Matrix<double, Eigen::Dynamic, 1>, Eigen::RowMajor> _jac(outjac, d.rows());
    _jac = d;
}

template <typename T>
void store_matrix(Matrix<T> *M, T* out)
{
    Eigen::Matrix<T, Eigen::Dynamic, Eigen::Dynamic, Eigen::RowMajor>::Map(out, M->rows(), M->cols()) = *M;
}
void store_admatrix(const Matrix<adouble> &M, int nd, double* out, double* outjac);

template <typename T>
inline T dmin(const T a, const T b) { if (a > b) return b; return a; }
template <typename T>
inline T dmax(const T a, const T b) { if (a > b) return a; return b; }

/*
inline adouble dmin(adouble a, adouble b)
{
    return (a + b - myabs(a - b)) / 2;
}

inline adouble dmax(adouble a, adouble b)
{
    return (a + b + myabs(a - b)) / 2;
}
*/

#define check_nan(X) { try { _check_nan(X); } catch (std::runtime_error e) { std::cout << __FILE__ << ":" << __LINE__ << std::endl; throw; } }

inline void _check_nan(const double x) { if (std::isnan(x) or std::isinf(x)) throw std::runtime_error("nan/inf detected"); }

template <typename T>
void _check_nan(const Eigen::AutoDiffScalar<T> &x);

template <typename Derived>
void _check_nan(const Eigen::DenseBase<Derived> &M)
{
    for (int i = 0; i < M.rows(); ++i)
        for (int j = 0; j < M.cols(); ++j)
        {
            try 
            {
                _check_nan(M.coeff(i, j));
            }
            catch (std::runtime_error)
            {
                std::cout << i << " " << j << " " << M.coeff(i, j) << std::endl;
                throw;
            }
        }
}

template <typename T>
void _check_nan(const Eigen::AutoDiffScalar<T> &x)
{
    _check_nan(x.value());
    _check_nan(x.derivatives());
}

template <typename T>
void _check_nan(const Vector<T> &x) 
{ 
    for (int i = 0; i < x.rows(); ++i) 
        _check_nan(x(i));
}

#define check_negative(X) { try { _check_negative(X); } catch (std::runtime_error e) { std::cout << __FILE__ << ":" << __LINE__ << std::endl; throw; } }

template <typename T>
void _check_negative(const T x)
{
    if (x < -1e-16)
        throw std::runtime_error("negative x");
}

#endif<|MERGE_RESOLUTION|>--- conflicted
+++ resolved
@@ -101,15 +101,9 @@
         template <>
             struct cast_impl<adouble, float>
             {
-<<<<<<< HEAD
-                static inline float run(const adouble &x)
-                {
-                    return (float)x.value();
-=======
                 static inline double run(const adouble &x)
                 {
                     return static_cast<float>(x.value());
->>>>>>> 54acecef
                 }
             };
         template <>
