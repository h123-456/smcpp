--- conflicted
+++ resolved
@@ -41,23 +41,12 @@
     const int mask_freq, M, Ltot;
     std::vector<Vector<adouble>*> Bptr;
     Matrix<adouble> B;
-<<<<<<< HEAD
-    Matrix<float> alpha_hat, beta_hat, gamma, xisum, xisum_alt;
-    Vector<float> c;
-    std::vector<int> viterbi_path;
-    std::unordered_map<block_key, Vector<adouble> > block_prob_map;
-    std::vector<block_key> block_prob_map_keys;
-    std::vector<std::pair<bool, decltype(block_key::powers)> > block_keys;
-    std::unordered_map<block_key, unsigned long> comb_coeffs;
-    std::vector<std::pair<Vector<adouble>*, std::vector<int> > > block_pairs;
-=======
     Matrix<float> alpha_hat, xisum, gamma;
     Vector<float> c, gamma0;
     InferenceManager* im;
 
     std::vector<std::pair<bool, decltype(block_key::powers)> > block_keys;
     std::map<Vector<adouble>*, Vector<float> > gamma_sums;
->>>>>>> 54acecef
     friend class InferenceManager;
 };
 
