import random
import sys
cimport numpy as np
import numpy as np
import logging
import collections
import scipy.optimize

init_eigen();

logger = logging.getLogger(__name__)

# Everything needs to be C-order contiguous to pass in as
# flat arrays
aca = np.ascontiguousarray

def do_progress(x):
    doProgress(x)

cdef vector[double*] make_mats(mats):
    cdef vector[double*] expM
    cdef double[:, :, ::1] mmats = aca(mats)
    cdef int i
    for i in range(mats.shape[0]):
        expM.push_back(&mmats[i, 0, 0])
    return expM

cdef ParameterVector make_params(params):
    cdef vector[vector[double]] ret
    for p in params:
        ret.push_back(p)
    return ret

cdef _make_em_matrix(vector[pMatrixF] mats):
    cdef float[:, ::1] v
    ret = []
    for i in range(mats.size()):
        m = mats[i][0].rows()
        n = mats[i][0].cols()
<<<<<<< HEAD
        ary = aca(np.zeros([m, n], dtype=np.float32))
=======
        ary = aca(np.zeros([m, n]), dtype=np.float32)
>>>>>>> 54acecef
        v = ary
        store_matrix[float](mats[i], &v[0, 0])
        ret.append(ary)
    return ret

cdef class PyInferenceManager:
    cdef InferenceManager *_im
    cdef int _n, _nder
    cdef int _num_hmms
    cdef object _observations
    cdef np.ndarray _emission_mask
    cdef public long long seed

    def __cinit__(self, int n, observations, hidden_states, 
            double theta, double rho, int block_size,
            int mask_freq, emission_mask = None):
        self.seed = 1
        self._n = n
        cdef int[:, ::1] vob
        cdef vector[int*] obs
        self._observations = observations
        Ls = []
        for ob in observations:
            if np.isfortran(ob):
                raise ValueError("Input arrays must be C-ordered")
            vob = ob
            obs.push_back(&vob[0, 0])
            Ls.append(ob.shape[0])
        self._num_hmms = len(observations)
        if emission_mask is None:
            emission_mask = np.arange(3 * (n + 1)).reshape([3, n + 1])
        self._emission_mask = aca(np.array(emission_mask, dtype=np.int32))
        cdef int[:, ::1] emv = self._emission_mask
        cdef vector[double] hs = hidden_states
        self._im = new InferenceManager(
                n, Ls, obs, hs, &emv[0, 0], mask_freq, theta, rho, block_size)


    def __dealloc__(self):
        del self._im

    def getObservations(self):
        return self._observations

    def setParams(self, params, derivatives):
        if not np.all(np.array(params) > 0):
            raise ValueError("All parameters must be strictly positive")
        if not all(len(pp) == len(params[0]) for pp in params):
            raise ValueError("All parameters must have same sizes")
        cdef ParameterVector p = make_params(params)
        if derivatives is True:
            derivatives = [(a, b) for a in range(len(params)) for b in range(len(params[0]))]
        if derivatives:
            # It should be pairs of tuples in this case
            self._nder = len(derivatives)
            self._im.setParams_ad(p, derivatives)
        else:
            self._nder = 0
            self._im.setParams_d(p)

    def setDebug(self, val):
        self._im.debug = val

    def regularizer(self):
        return self._im.getRegularizer()

    def Estep(self):
        self._im.Estep()

    property saveGamma:
        def __get__(self):
            return self._im.saveGamma
        def __set__(self, bint sg):
            self._im.saveGamma = sg

    property forwardOnly:
        def __get__(self):
            return self._im.forwardOnly
        def __set__(self, bint fo):
            self._im.forwardOnly = fo

    property hj:
        def __get__(self):
            return self._im.hj
        def __set__(self, bint h):
            self._im.hj = h

    property gammas:
        def __get__(self):
            return _make_em_matrix(self._im.getGammas())
<<<<<<< HEAD
=======

    property xisums:
        def __get__(self):
            return _make_em_matrix(self._im.getXisums())
>>>>>>> 54acecef

    property Bs:
        def __get__(self):
            cdef vector[pMatrixAd] mats = self._im.getBs()
            cdef double[:, ::1] v
            cdef double[:, :, ::1] av
            ret = []
            for i in range(mats.size()):
                ret.append(_store_admatrix_helper(mats[i][0], self._nder))
            return ret

    property block_keys:
        def __get__(self):
            return self._im.getBlockKeys()

    property pi:
        def __get__(self):
            return _store_admatrix_helper(self._im.getPi(), self._nder)

    property transition:
        def __get__(self):
            return _store_admatrix_helper(self._im.getTransition(), self._nder)

    property emission:
        def __get__(self):
            return _store_admatrix_helper(self._im.getEmission(), self._nder)

    def _call_inference_func(self, func, lam):
        if func == "loglik":
            return self._im.loglik(lam)
        cdef vector[adouble] ad_rets = self._im.Q(lam)
        cdef int K = ad_rets.size()
        ret = []
        cdef double[::1] vjac
        for i in range(self._num_hmms):
            if (self._nder > 0):
                jac = aca(np.zeros([self._nder]))
                vjac = jac
                fill_jacobian(ad_rets[i], &vjac[0])
                ret.append((toDouble(ad_rets[i]), jac))
            else:
                ret.append(toDouble(ad_rets[i]))
        return ret

    def Q(self, lam):
        return self._call_inference_func("Q", lam)

    def loglik(self, lam):
        return self._call_inference_func("loglik", lam)

    def balance_hidden_states(self, params, int M):
        cdef ParameterVector p = make_params(params)
        ret = [0.0]
        t = 0
        T_MAX = 14.9
        for m in range(1, M):
            def f(t):
                return np.exp(-self._im.R(params, t)) - 1.0 * (M - m) / M
            while np.sign(f(T_MAX)) == np.sign(f(0)):
                T_MAX *= 2
                print(T_MAX)
            res = scipy.optimize.brentq(f, ret[-1], T_MAX)
            ret.append(res)
        ret.append(np.inf)
        return np.array(ret)

def reduced_sfs(sfs):
    n = sfs.shape[1] - 1
    new_shape = [n + 2] + list(sfs.shape[2:])
    reduced_sfs = np.zeros(new_shape)
    for i in range(3):
        for j in range(n + 1):
            if 0 <= i + j < n + 2:
                reduced_sfs[i + j] += sfs[i][j]
    return reduced_sfs

def sfs(int n, params, double t1, double t2, double theta, jacobian=False):
    cdef ParameterVector p = make_params(params)
    cdef Matrix[double] sfs
    cdef Matrix[adouble] dsfs
    ret = aca(np.zeros([3, n - 1]))
    cdef double[:, ::1] vret = ret
    if not jacobian:
        sfs = sfs_cython[double](n, p, t1, t2, theta)
        store_matrix[double](&sfs, &vret[0, 0])
        return ret
    J = len(jacobian)
    jac = aca(np.zeros([3, n - 1, J]))
    cdef double[:, :, ::1] vjac = jac
    dsfs = sfs_cython[adouble](n, p, t1, t2, theta, jacobian)
    return _store_admatrix_helper(dsfs, J)

cdef _store_admatrix_helper(Matrix[adouble] &mat, int nder):
    cdef double[:, ::1] v
    cdef double[:, :, ::1] av
    m = mat.rows()
    n = mat.cols()
    ary = aca(np.zeros([m, n]))
    v = ary
<<<<<<< HEAD
    jac = aca(np.zeros([m, n, nder]))
    av = jac
    store_admatrix(mat, nder, &v[0, 0], &av[0, 0, 0])
    return ary, jac
=======
    if (nder == 0):
        store_admatrix(mat, nder, &v[0, 0], NULL)
        return ary
    else:
        jac = aca(np.zeros([m, n, nder]))
        av = jac
        store_admatrix(mat, nder, &v[0, 0], &av[0, 0, 0])
        return ary, jac
>>>>>>> 54acecef
<|MERGE_RESOLUTION|>--- conflicted
+++ resolved
@@ -37,11 +37,7 @@
     for i in range(mats.size()):
         m = mats[i][0].rows()
         n = mats[i][0].cols()
-<<<<<<< HEAD
-        ary = aca(np.zeros([m, n], dtype=np.float32))
-=======
         ary = aca(np.zeros([m, n]), dtype=np.float32)
->>>>>>> 54acecef
         v = ary
         store_matrix[float](mats[i], &v[0, 0])
         ret.append(ary)
@@ -132,13 +128,10 @@
     property gammas:
         def __get__(self):
             return _make_em_matrix(self._im.getGammas())
-<<<<<<< HEAD
-=======
 
     property xisums:
         def __get__(self):
             return _make_em_matrix(self._im.getXisums())
->>>>>>> 54acecef
 
     property Bs:
         def __get__(self):
@@ -223,7 +216,7 @@
     cdef double[:, ::1] vret = ret
     if not jacobian:
         sfs = sfs_cython[double](n, p, t1, t2, theta)
-        store_matrix[double](&sfs, &vret[0, 0])
+        store_matrix(&sfs, &vret[0, 0])
         return ret
     J = len(jacobian)
     jac = aca(np.zeros([3, n - 1, J]))
@@ -238,12 +231,6 @@
     n = mat.cols()
     ary = aca(np.zeros([m, n]))
     v = ary
-<<<<<<< HEAD
-    jac = aca(np.zeros([m, n, nder]))
-    av = jac
-    store_admatrix(mat, nder, &v[0, 0], &av[0, 0, 0])
-    return ary, jac
-=======
     if (nder == 0):
         store_admatrix(mat, nder, &v[0, 0], NULL)
         return ary
@@ -251,5 +238,4 @@
         jac = aca(np.zeros([m, n, nder]))
         av = jac
         store_admatrix(mat, nder, &v[0, 0], &av[0, 0, 0])
-        return ary, jac
->>>>>>> 54acecef
+        return ary, jac