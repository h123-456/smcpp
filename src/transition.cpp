--- conflicted
+++ resolved
@@ -146,17 +146,6 @@
 template <typename T>
 Matrix<T> stable_matmul(const Matrix<T> &A, const Matrix<T> &B)
 {
-<<<<<<< HEAD
-    std::vector<T> avg_coal_times = eta.average_coal_times();
-    std::vector<Matrix<T> > expms;
-    std::vector<Matrix<T> > expm_prods;
-    expms.push_back(Matrix<T>::Identity(3, 3));
-    expm_prods.push_back(Matrix<T>::Identity(3, 3));
-    const std::vector<double> ts = eta.getTs();
-    const std::vector<int> hs_indices = eta.getHsIndices();
-    const std::vector<T> Rrng = eta.getRrng();
-    for (unsigned int i = 1; i < ts.size(); ++i)
-=======
     assert(A.cols() == B.rows());
     Matrix<T> ret(A.rows(), B.cols());
     std::vector<T> gs(A.cols());
@@ -183,7 +172,6 @@
     const std::vector<int> hs_indices = this->eta.getHsIndices();
     const std::vector<T> Rrng = this->eta.getRrng();
     for (int i = 1; i < (int)ts.size(); ++i)
->>>>>>> 37db6a39
     {
         if (std::isinf(ts[i]))
         {
