--- conflicted
+++ resolved
@@ -373,22 +373,7 @@
         csfs_above.block(2, 0, 1, n) += (tmpmat * sfs_tau).transpose();
     }
     csfs = csfs_below + csfs_above;
-<<<<<<< HEAD
-    bool doPrint = false;
-    for (int i = 0; i < csfs.rows(); ++i)
-        for (int j = 0; j < csfs.cols(); ++j)
-        {
-            if (csfs(i, j) < -1e-2)
-            {
-                std::cout << "csfs is strongly negative at (" << i << "," << j << ")" << std::endl;
-                doPrint = true;
-            }
-            csfs(i, j) = dmax(csfs(i, j), 1e-20);
-        }
-    if (doPrint)
-=======
     if (false)
->>>>>>> ef247b8a
     {
         std::cout << "csfs_below" << std::endl << csfs_below.template cast<double>() << std::endl << std::endl;
         std::cout << "csfs_above" << std::endl << csfs_above.template cast<double>() << std::endl << std::endl;
