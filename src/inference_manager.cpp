--- conflicted
+++ resolved
@@ -315,58 +315,22 @@
             });
 }
 
-<<<<<<< HEAD
-std::vector<Matrix<float>*> InferenceManager::getXisums()
-=======
 std::vector<Matrix<float>*> InferenceManager::getGammas()
->>>>>>> 54acecef
 {
     std::vector<Matrix<float>*> ret;
     for (auto &hmm : hmms)
     {
-<<<<<<< HEAD
-        ret.push_back(&hmm->xisum);
-    }
-    return ret;
-}
-
-std::vector<Matrix<float>*> InferenceManager::getAlphas()
+        ret.push_back(&hmm->gamma);
+    }
+    return ret;
+}
+
+std::vector<Matrix<float>*> InferenceManager::getXisums()
 {
     std::vector<Matrix<float>*> ret;
     for (auto &hmm : hmms)
     {
-        ret.push_back(&hmm->alpha_hat);
-=======
-        ret.push_back(&hmm->gamma);
->>>>>>> 54acecef
-    }
-    return ret;
-}
-
-<<<<<<< HEAD
-std::vector<Matrix<float>*> InferenceManager::getBetas()
-=======
-std::vector<Matrix<float>*> InferenceManager::getXisums()
->>>>>>> 54acecef
-{
-    std::vector<Matrix<float>*> ret;
-    for (auto &hmm : hmms)
-    {
-<<<<<<< HEAD
-        ret.push_back(&hmm->beta_hat);
-    }
-    return ret;
-}
-
-std::vector<Matrix<float>*> InferenceManager::getGammas()
-{
-    std::vector<Matrix<float>*> ret;
-    for (auto &hmm : hmms)
-    {
-        ret.push_back(&hmm->gamma);
-=======
         ret.push_back(&hmm->xisum);
->>>>>>> 54acecef
     }
     return ret;
 }
