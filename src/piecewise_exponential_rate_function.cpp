#include "piecewise_exponential_rate_function.h"

constexpr long nC2(int n) { return n * (n - 1) / 2; }

template <typename T>
PiecewiseExponentialRateFunction<T>::PiecewiseExponentialRateFunction(const std::vector<std::vector<double>> params,
        const std::vector<double> hidden_states) : 
    PiecewiseExponentialRateFunction(params, std::vector<std::pair<int, int>>(), hidden_states) 
{ }

std::vector<std::pair<int, int>> derivatives_from_params(const std::vector<std::vector<double>> params)
{
    std::vector<std::pair<int, int>> ret;
    for (size_t i = 0; i < params.size(); ++i)
        for (size_t j = 0; j < params[0].size(); ++j)
            ret.emplace_back(i, j);
    return ret;
} 

template <>
PiecewiseExponentialRateFunction<adouble>::PiecewiseExponentialRateFunction(
        const std::vector<std::vector<double>> params, 
        const std::vector<double> hidden_states) :
    PiecewiseExponentialRateFunction(params, derivatives_from_params(params), hidden_states) {}

template <>
adouble PiecewiseExponentialRateFunction<adouble>::init_derivative(double x)
{
    return adouble(x, Vector<double>::Zero(derivatives.size()));
}

template <>
double PiecewiseExponentialRateFunction<double>::init_derivative(double x)
{
    return x;
}

template <typename T>
inline void vec_insert(std::vector<T> &v, const int pos, const T &x)
{
    v.insert(v.begin() + pos, x);
}

template <typename T>
PiecewiseExponentialRateFunction<T>::PiecewiseExponentialRateFunction(
        const std::vector<std::vector<double>> params, 
        const std::vector<std::pair<int, int>> derivatives,
        const std::vector<double> hidden_states) :
    params(params),
    derivatives(derivatives), 
    zero(init_derivative(0.0)), one(init_derivative(1.0)),
    K(params[0].size()), ada(params[0].begin(), params[0].end()), 
    adb(params[1].begin(), params[1].end()), ads(params[2].begin(), params[2].end()),
    ts(K + 1), Rrng(K), 
    _reg(zero),
    hidden_states(hidden_states),
    tmax(std::accumulate(params[2].begin(), params[2].end() - 1, 0.0))
{
    for (auto &pp : params)
        if (pp.size() != params[0].size())
            throw std::runtime_error("all params must have same size");
    // Final piece is required to be flat.
    ts[0] = zero;
    Rrng[0] = zero;
    // These constant values need to have compatible derivative shape
    // with the calculated values.
    initialize_derivatives();
    for (int k = 0; k < K; ++k)
    {
        ada[k] = 1. / ada[k];
        adb[k] = 1. / adb[k];
        ts[k + 1] = ts[k] + ads[k];
        adb[k] = (log(adb[k]) - log(ada[k])) / (ts[k + 1] - ts[k]);
    }
    // ts[K] = INFINITY;
    adb[K - 1] = zero;
    ts[K] = T_MAX;

    std::vector<T> new_ada, new_adb, new_ts;
    new_ts.push_back(zero);
    ada.insert(ada.begin(), ada.at(0));
    adb.insert(adb.begin(), zero);
    ts.insert(ts.begin() + 1, 0.01 * ts.at(1));
    new_ada.push_back(ada[0]);
    new_adb.push_back(zero);
    new_ts.push_back(ts[1]);
    const int D = 20;
    for (int k = 1; k < K + 1; ++k)
    {
        if (adb[k] == 0.)
        {
            new_ada.push_back(ada[k]);
            new_adb.push_back(adb[k]);
            new_ts.push_back(ts[k + 1]);
        }
        else
        {
            T log_t = log(ts[k]);
            T log_t1 = log(ts[k + 1]);
            T delta = (log_t1 - log_t) / (double)D;
            for (int i = 0; i < D; ++i)
            {
                log_t += delta;
                T t = exp(log_t);
                new_ada.push_back(ada[k] * exp(adb[k] * (t - ts[k])));
                new_adb.push_back(zero);
                new_ts.push_back(t);
            }
        }
    }
    K = new_ada.size();
    new_ts[K] = T_MAX;
    if (false)
    {
        std::cout << "ada: " << ada << std::endl;
        std::cout << "adb: " << adb << std::endl;
        std::cout << "ts: " << ts << std::endl;
        std::cout << "new_ada: " << new_ada << std::endl;
        std::cout << "new_adb: " << new_adb << std::endl;
        std::cout << "new_ts: " << new_ts << std::endl;
    }
    ada = new_ada;
    adb = new_adb;
    ts = new_ts;

    int ip;
    for (double h : hidden_states)
    {
        ip = insertion_point(h, ts, 0, ts.size());
<<<<<<< HEAD
        if (abs(ts[ip] - h) < 1e-5)
=======
        if (myabs(ts[ip] - h) < 1e-5)
        // if (ts[ip] == h)
>>>>>>> 22673e77
            hs_indices.push_back(ip);
        else
        {
            vec_insert<T>(ts, ip + 1, (T)h);
            if (adb[ip] == 0)
            {
                vec_insert<T>(ada, ip + 1, ada[ip]);
                vec_insert<T>(adb, ip + 1, adb[ip]);
            }
            else
            {
                throw std::runtime_error("should have b=0");
                vec_insert<T>(ada, ip + 1, ada[ip] * exp(adb[ip] * (one * h - ts[ip])));
                vec_insert<T>(adb, ip + 1, (log(ada[ip] / ada[ip + 1]) + adb[ip] * (ts[ip + 2] - ts[ip])) / (ts[ip + 2] - (T)h));
            }
            check_nan(ada[ip + 1]);
            check_nan(adb[ip + 1]);
            check_nan(ts[ip + 1]);
            hs_indices.push_back(ip + 1);
        }
    }
    K = ada.size();
    for (int k = 0; k < K; ++k)
        if (myabs(adb[k]) < 1e-2)
            adb[k] = zero;
    Rrng.resize(K + 1);
    compute_antiderivative();

    _eta.reset(new PExpEvaluator<T>(ada, adb, ts, Rrng));
    _R.reset(new PExpIntegralEvaluator<T>(ada, adb, ts, Rrng));
    _Rinv.reset(new PExpInverseIntegralEvaluator<T>(ada, adb, ts, Rrng));
    // lastly
    compute_regularizer();
}

template <typename T>
void PiecewiseExponentialRateFunction<T>::compute_regularizer()
{
    _reg = zero;
}

template <typename T>
void PiecewiseExponentialRateFunction<T>::initialize_derivatives(void) {}

template <>
void PiecewiseExponentialRateFunction<adouble>::initialize_derivatives(void)
{
    int nd = derivatives.size();
    Eigen::VectorXd z = Eigen::VectorXd::Zero(nd);
    Eigen::MatrixXd I = Eigen::MatrixXd::Identity(nd, nd);
    for (int k = 0; k < K; ++k)
    {
        ada[k].derivatives() = z;
        adb[k].derivatives() = z;
        ads[k].derivatives() = z;
    }
    std::vector<adouble>* dl[3] = {&ada, &adb, &ads};
    int d = 0;
    for (auto p : derivatives)
        if (p.first < 3)
            (*dl[p.first])[p.second].derivatives() = I.col(d++);
    ts[0].derivatives() = z;
    Rrng[0].derivatives() = z;
}

template <typename T>
inline T _double_integral_below_helper(const int rate, const T &tsm, const T &tsm1, const T &ada, const T &Rrng)
{
    const int l1r = 1 + rate;
    T _tsm = tsm, _tsm1 = tsm1, _ada = ada, _Rrng = Rrng; // don't ask
    T z = _tsm - _tsm;
    const T l1rinv = 1 / (z + l1r);
    T diff = _tsm1 - _tsm;
    T _adadiff = _ada * diff;
    if (rate == 0)
    {
        if (tsm1 == INFINITY)
            return exp(-_Rrng) / _ada;
        else
            return exp(-_Rrng) * (1 - exp(-_adadiff) * (1 + _adadiff)) / _ada;
    }
    if (tsm1 == INFINITY)
        return exp(-l1r * _Rrng) * (1 - l1rinv) / (rate * _ada);
    return exp(-l1r * _Rrng) * (expm1(-l1r * _adadiff) * l1rinv - expm1(-_adadiff)) / (rate * _ada);
}

template <typename U>
inline U _double_integral_above_helper(const int rate, const int lam, const U &_tsm, const U &_tsm1, const U &_ada, const U &_Rrng)
{
    U diff = _tsm1 - _tsm;
    U adadiff = _ada * diff;
    long l1 = lam + 1;
    if (rate == 0)
        return exp(-l1 * _Rrng) * (expm1(-l1 * adadiff) + l1 * adadiff) / l1 / l1 / _ada;
    if (l1 == rate)
    {
        if (_tsm1 == INFINITY)
            return exp(-rate * _Rrng) / rate / rate / _ada;
        return exp(-rate * _Rrng) * (1 - exp(-rate * adadiff) * (1 + rate * adadiff)) / rate / rate / _ada;
    }
    if (_tsm1 == INFINITY)
        return exp(-l1 * _Rrng) / l1 / rate / _ada;
    return -exp(-l1 * _Rrng) * (expm1(-l1 * adadiff) / l1 + (exp(-rate * adadiff) - exp(-l1 * adadiff)) / (l1 - rate)) / rate / _ada;
}

template <typename T>
void PiecewiseExponentialRateFunction<T>::print_debug() const
{
    std::vector<std::pair<std::string, std::vector<T>>> arys = 
    {{"ada", ada}, {"adb", adb}, {"ads", ads}, {"ts", ts}, {"Rrng", Rrng}};
    std::cout << std::endl;
    for (auto p : arys)
    {
        std::cout << p.first << std::endl;
        for (adouble x : p.second)
            std::cout << x.value() << "::" << x.derivatives().transpose() << std::endl;
        std::cout << std::endl;
    }
    std::cout << "reg: " << toDouble(_reg) << std::endl << std::endl;
}

template <typename T>
void PiecewiseExponentialRateFunction<T>::compute_antiderivative()
{
    Rrng[0] = zero;
    for (int k = 0; k < K; ++k)
    {
        if (adb[k] == 0.0)
            Rrng[k + 1] = Rrng[k] + ada[k] * (ts[k + 1] - ts[k]);
        else
            Rrng[k + 1] = Rrng[k] + (ada[k] / adb[k]) * expm1(adb[k] * (ts[k + 1] - ts[k]));
    }
}

template <typename T>
T PiecewiseExponentialRateFunction<T>::R_integral(const double a, const double b) const
{
    // int_a^b exp(-R(t)) dt
    T Ta = one * a, Tb = one * b;
    int ip_a = insertion_point(Ta, ts, 0, ts.size());
    int ip_b = insertion_point(Tb, ts, 0, ts.size());
    T ret = zero, r;
    for (int i = ip_a; i < ip_b + 1; ++i)
    {
        T left = dmax(Ta, ts[i]);
        T right = dmin(Tb, ts[i + 1]);
        T diff = right - left;
        if (adb[i] == 0)
        {
            T Rleft = R(left);
            r = -exp(-Rleft) * expm1(-diff * ada[i]);
            r /= ada[i];
        }
        else
        {
            T adab = ada[i] / adb[i];
            T c1 = -adab * exp(adb[i] * (left - ts[i]));
            T c2 = -adab * exp(adb[i] * (right - ts[i]));
            T c3 = adab - Rrng[i];
            r = eintdiff(c1, c2, c3) / adb[i];
            check_negative(r);
            check_nan(r);
        }
        if (r > 100.)
            throw std::domain_error("what");
        check_negative(r);
        check_nan(r);
        ret += r;
    }
    return ret;
}


template <typename T>
inline T _single_integral(const int rate, const T &tsm, const T &tsm1, const T &ada, const T &adb, const T &Rrng, const T &log_coef)
{
    // = int_ts[m]^ts[m+1] exp(-rate * R(t)) dt
    const int c = rate;
    if (rate == 0)
        return exp(log_coef) * (tsm1 - tsm);
    if (adb == 0.)
    {
        T ret = exp(-c * Rrng + log_coef);
        if (tsm1 < INFINITY)
            ret *= -expm1(-c * ada * (tsm1 - tsm));
        ret /= ada * c;
        check_negative(ret);
        return ret;
    }
    T e1 = -c * ada / adb;
    T e2 = -c * exp(adb * (tsm1 - tsm)) * ada / adb;
    T e3 =  c * (ada / adb - Rrng) + log_coef;
    T ret = eintdiff(e1, e2, e3) / adb;
    check_nan(ret);
    check_negative(ret);
    return ret;
}

template <typename T>
inline T _double_integral_below_helper_ei(const int rate, const T &tsm, const T &tsm1, 
        const T &ada, const T &adb, const T &Rrng)
{
    // We needn't cover the tsm1==INFINITY case here as the last piece is assumed flat (i.e., adb=0).
    long c = rate;
    T eadb = exp(adb * (tsm1 - tsm));
    T adadb = ada / adb;
    if (c == 0)
    {
        T a1 = -adadb;
        T b1 = -eadb * adadb;
        T cons1 = adadb - Rrng;
        T int1 = eintdiff(a1, b1, cons1);
        int1 /= adb;
        int1 += exp(adadb * (1. - eadb) - Rrng) * (tsm - tsm1);
        check_negative(int1);
        check_nan(int1);
        return int1;
    }
    T cons1 = (2 + c) * adadb;
    T cons2 = adadb * (2 + c + eadb);
    T a1 = -c * adadb * eadb;
    T b1 = -c * adadb;
    T int1 = eintdiff(a1, b1, cons1);
    T a2 = -(c + 1) * adadb;
    T b2 = -(c + 1) * adadb * eadb;
    T int2 = eintdiff(a2, b2, cons2);
    T cons3 = exp(-(ada * (1 + eadb) / adb + (1 + c) * Rrng));
    T ret = cons3 * (int1 + int2) / adb;
    check_negative(ret);
    check_nan(ret);
    return ret;
}

template <typename T>
inline T _double_integral_above_helper_ei(const int rate, const int lam, const T &tsm, const T &tsm1, 
        const T &ada, const T &adb, const T &Rrng)
{
    long d = lam + 1;
    long c = rate;
    T eadb = exp(adb * (tsm1 - tsm));
    T cons1 = ada * c / adb;
    T a1 = -cons1 * eadb;
    T b1 = -cons1;
    T c1 = cons1 - d * Rrng;
    T ed1 = eintdiff(a1, b1, c1);
    if (c != d)
    {
        T cons2 = ada * d / adb;
        T a2 = -cons2;
        T b2 = -cons2 * eadb;
        T c2 = cons2 - d * Rrng;
        return (ed1 + eintdiff(a2, b2, c2)) / adb / (c - d);
    }
    T ret = (exp(-d * Rrng) * (-adb * expm1(-ada / adb * d * expm1(adb * (tsm1 - tsm)))) + ada * d * ed1) / (adb * adb * d);
    check_negative(ret);
    check_nan(ret);
    return ret;
}

template <typename T>
void PiecewiseExponentialRateFunction<T>::tjj_double_integral_above(const int n, long jj, std::vector<Matrix<T> > &C) const
{
    long lam = nC2(jj) - 1;
    Matrix<T> ts_integrals(K, n);
    ts_integrals.fill(zero);
    std::vector<T> single_integrals;
    T e1;
    for (int m = 0; m < K; ++m)
    {
        e1 = exp(-Rrng[m]);
        if (m < K - 1)
            e1 -= exp(-Rrng[m + 1]);
        single_integrals.push_back(e1);
    }

    for (int m = 0; m < K; ++m)
    {
        for (int j = 2; j < n + 2; ++j)
        {
            long rate = nC2(j);
            if (adb[m] == 0)
                ts_integrals(m, j - 2) = _double_integral_above_helper<T>(rate, lam, ts[m], ts[m + 1], ada[m], Rrng[m]);
            else
                ts_integrals(m, j - 2) = _double_integral_above_helper_ei<T>(rate, lam, ts[m], ts[m + 1], ada[m], adb[m], Rrng[m]);
            check_nan(ts_integrals(m, j - 2));
            check_negative(ts_integrals(m, j - 2));
            T log_coef = zero, fac;
            long rp = lam + 1 - rate;
            if (rp == 0)
                fac = Rrng[m + 1] - Rrng[m];
            else
            {
                // * exp(-rp * Rrng[m]) - exp(-rp * Rrng[m+1]) / rp
                // if rp >> 1 * Rrng[m] then this is approx exp(-rp * Rrng[m])
                // if rp << -1 then approx = -exp(-rp * Rrng[m+1])
                if (rp < 0)
                {
                    // exp(-rp * Rrng[m]) - exp(-rp * Rrng[m+1]) / rp
                    // = exp(-rp * Rrng[m]) * (1 - exp(-rp * (Rrng[m + 1] - Rrng[m]))) / rp
                    if (-rp * (Rrng[m + 1] - Rrng[m]) > 20)
                    {
                        log_coef = -rp * Rrng[m + 1];
                        fac = -one / rp;
                    }
                    else
                    {
                        log_coef = -rp * Rrng[m];
                        fac = -expm1(-rp * (Rrng[m + 1] - Rrng[m])) / rp;
                    }
                }
                else
                {
                    // exp(-rp * Rrng[m]) - exp(-rp * Rrng[m+1]) / rp
                    // = exp(-rp * Rrng[m + 1]) * (exp(-rp * (Rrng[m] - Rrng[m + 1]) - 1)) / rp
                    if (-rp * (Rrng[m] - Rrng[m + 1]) > 20)
                    {
                        log_coef = -rp * Rrng[m];
                        fac = one / rp;
                    }
                    else
                    {
                        log_coef = -rp * Rrng[m + 1];
                        fac = expm1(-rp * (Rrng[m] - Rrng[m + 1])) / rp;
                    }
                }
            }
            for (int k = m + 1; k < K; ++k)
            {
                T si = _single_integral(rate, ts[k], ts[k + 1], ada[k], adb[k], Rrng[k], log_coef) * fac;
                ts_integrals(m, j - 2) += si;
                check_negative(ts_integrals(m, j - 2));
                check_nan(ts_integrals(m, j - 2));
            }
            check_nan(ts_integrals(m, j - 2));
            check_negative(ts_integrals(m, j - 2));
        }
    }
    // Now calculate with hidden state integration limits
    Matrix<T> last = ts_integrals.topRows(hs_indices[0]).colwise().sum(), next;
    last *= one;
    for (unsigned int h = 1; h < hs_indices.size(); ++h)
    {
        next = ts_integrals.topRows(hs_indices[h]).colwise().sum();
        C[h - 1].row(jj - 2) = next - last;
        last = next;
    }
}

template <typename T>
void PiecewiseExponentialRateFunction<T>::tjj_double_integral_below(
        const int n, const int m, Matrix<T> &tgt) const
{
    Vector<T> ts_integrals(n + 1);
    T log_coef = -Rrng[m];
    T fac = one;
    if (m < K - 1)
        fac = -expm1(-(Rrng[m + 1] - Rrng[m]));
    for (int j = 2; j < n + 3; ++j)
    {
        long rate = nC2(j) - 1;
        if (adb[m] == 0.)
            ts_integrals(j - 2) = _double_integral_below_helper<T>(rate, ts[m], ts[m + 1], ada[m], Rrng[m]);
        else
            ts_integrals(j - 2) = _double_integral_below_helper_ei(rate, ts[m], ts[m + 1], ada[m], adb[m], Rrng[m]);
        for (int k = 0; k < m; ++k)
            ts_integrals(j - 2) += fac * _single_integral(rate, ts[k], ts[k + 1], ada[k], adb[k], Rrng[k], log_coef);
        check_negative(ts_integrals(j - 2));
    }
    tgt.row(m) = ts_integrals.transpose();
}

template <typename T>
T exp1_conditional(T a, T b, std::mt19937 &gen)
{
    // If X ~ Exp(1),
    // P(X < x | a <= X <= b) = (e^-a - e^-x) / (e^-a - e^-b)
    // so P^-1(y) = -log(e^-a - (e^-a - e^-b) * y)
    //            = -log(e^-a(1 - (1 - e^-(b-a)) * y)
    //            = a - log(1 - (1 - e^-(b-a)) * y)
    //            = a - log(1 + expm1(-(b-a)) * y)
    double unif = std::uniform_real_distribution<double>{0.0, 1.0}(gen);
    if (std::isinf(toDouble(b)))
        return a - log1p(-unif);
    else
        return a - log1p(expm1(-(b - a)) * unif);
}

template <typename T>
T PiecewiseExponentialRateFunction<T>::random_time(const double fac, const T &a, const T &b, std::mt19937 &gen) const
{
    T Rb;
    if (b == INFINITY)
        Rb = R(0.99 * T_MAX);
    else
        Rb = R(b);
    return (*getRinv())(exp1_conditional(R(a), Rb, gen) / fac);
}


template <typename T>
T PiecewiseExponentialRateFunction<T>::random_time(const T &a, const T &b, std::mt19937 &gen) const
{
    return random_time(1.0, a, b, gen);
}


template class PiecewiseExponentialRateFunction<double>;
template class PiecewiseExponentialRateFunction<adouble>;<|MERGE_RESOLUTION|>--- conflicted
+++ resolved
@@ -127,12 +127,8 @@
     for (double h : hidden_states)
     {
         ip = insertion_point(h, ts, 0, ts.size());
-<<<<<<< HEAD
-        if (abs(ts[ip] - h) < 1e-5)
-=======
         if (myabs(ts[ip] - h) < 1e-5)
         // if (ts[ip] == h)
->>>>>>> 22673e77
             hs_indices.push_back(ip);
         else
         {
