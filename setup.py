--- conflicted
+++ resolved
@@ -30,20 +30,11 @@
                 "smcpp._smcpp",
                 sources=["smcpp/_smcpp.pyx"] + cpps,
                 language="c++",
-<<<<<<< HEAD
                 include_dirs=["src", np.get_include()] + include_dirs,
                 # extra_compile_args=["-O0", "-ggdb3", "-std=c++11", "-Wno-unused-variable", "-Wno-unused-function", "-D_GLIBCXX_DEBUG"],
                 extra_compile_args=["-O2", "-std=c++11", "-Wno-deprecated-declarations", "-fopenmp"],
                 libraries=['gmp', 'gmpxx', 'gsl', 'gslcblas'],
                 extra_link_args=['-fopenmp'],
-=======
-                include_dirs=["include", "include/eigen3", np.get_include()] + include_dirs,
-                # extra_compile_args=["-O0", "-ggdb3", "-std=c++11", "-Wno-unused-variable",
-                #    "-Wno-unused-function", "-D_GLIBCXX_DEBUG", '-fopenmp'],
-                extra_compile_args=["-O2", "-g", "-std=c++11", "-Wno-deprecated-declarations", "-fopenmp"],
-                libraries=['gmp', 'gmpxx', 'gsl', 'gslcblas', 'mpfr'],
-                extra_link_args=['-rdynamic', '-fopenmp']
->>>>>>> 37db6a39
                 )]
     if True:
         extensions.append(## This depends on boost and is only used for testing purposes
